--- conflicted
+++ resolved
@@ -2,11 +2,6 @@
 
 import (
 	"fmt"
-<<<<<<< HEAD
-=======
-	"log"
-
->>>>>>> 3c8a011f
 	"github.com/gitferry/bamboo/crypto"
 	"github.com/gitferry/bamboo/identity"
 	"github.com/gitferry/bamboo/types"
@@ -33,17 +28,17 @@
 }
 
 func MakeVote(view types.View, voter identity.NodeID, id crypto.Identifier) *Vote {
-	sig, err := crypto.PrivSign(crypto.IDToByte(id), voter, nil)
-	//sig, err := privKey.Sign(crypto.IDToByte(id), nil)
-	if err != nil {
-		log.Fatalf("[%v] has an error when signing a vote", voter)
-		return nil
-	}
+	// TODO: uncomment the following
+	//sig, err := crypto.PrivSign(crypto.IDToByte(id), voter, nil)
+	//if err != nil {
+	//	log.Fatalf("[%v] has an error when signing a vote", voter)
+	//	return nil
+	//}
 	return &Vote{
-		View:      view,
-		Voter:     voter,
-		BlockID:   id,
-		Signature: sig,
+		View:    view,
+		Voter:   voter,
+		BlockID: id,
+		//Signature: sig,
 	}
 }
 
